 1.4.0 -- ?? ??? 2015
----------------------

* New class Async::Pty used to communicate over UNIX 98 PTY:s.

* Bugfix in Async::CppApplication: The max_desc variable used in the call to
  pselect was not correctly set up in some cases after a removal of a file
  descriptor watch.

* Fixed issues reported by the Coverity scan static analysis tool.

* The AudioSplitter now also is a source itself so that it can be used to
  pipe audio through to the next stage in the pipe instead of having to
  use addSink to register all sinks. This make the splitter easier to
  handle in an audio pipe where there is a main path and you just want
  to split off a branch.

* The NULL audio codec now encode and decode a sample count which is used
  by the decoder to write the correct number of samples to its audio sink.
  All written samples will be zero-samples.

* Bugfix in Async::AudioRecorder: If a write error occurred, the audio pipe
  could be blocked indefinitely. Error handling was improved all over. There
  now is a "errorOccurred" signal and a "errorMsg" function.

* Bugfix in Async::AudioEncoder{Opus,Speex,Gsm}: Applications using the Opus,
  Speex or Gsm audio encoders could crash due to some dangerous coding.

* Async::Config: Removed error message printed on open failure. Printing an
  error message must be done by the caller.

<<<<<<< HEAD
* Async::Timer: Now possible to create a timer object that is disabled from
  the beginning.

* Async::Application: New function runTask which can be used to delay
  execution of a function until control is returned to the Async main loop.
=======
* New class Async::AudioGenerator that can generate sine and square waves.
>>>>>>> 2da7e358



 1.3.1 -- 02 Apr 2015
----------------------

* New functions Async::TcpClient::idIdle and Async::TcpConnection::idle



 1.3.0 -- 02 Aug 2014
----------------------

* Fixed Async::AudioDeviceUDP so that audio output is paced instead of writing
  as fast as possible.

* Added a NULL audio encoder and decoder that can be used when one does not
  want audio to be sent at all.

* Added the ability to bind TCP client and server sockets to a specific
  IP-address.

* Serial port settings are now not restored unless they have been explicitly
  changed using the Serial::setParams function.

* The serial port TX/RX buffers are now only flushed if explicitly specified
  in the open call.

* The IpAddress class now have an input stream operator.

* Bugfix in Async::{AudioSelector,DnsLookup,AudioSplitter}: Important code had
  been placed within assert statements. By default CMake set compiler options
  that remove all assert statements when compiling in release mode. This
  caused some things to stop working when compiling for release.

* Now possible to change the buffer size of a TCP connection using
  TcpConnection::setRecvBufLen.



 1.2.1 -- 30 Jun 2014
----------------------

* Some sound hardware cause an Alsa failure which SvxLink previously handled
  as a fatal error (assert) and aborted the application. A warning is now
  printed instead and the sound device is closed and reopened.

* Support added for Opus version < 1.0.

* Bugfix for Async::Config::getValue. The std::ws operator set the fail bit on
  FreeBSD at end of string. This caused some config options to not be read
  correctly.



 1.2.0 -- 01 Dec 2013
----------------------

* The Async::AudioRecorder class now have some added features. In addition to
  the hard filesize limit there now is a soft limit at which the file will be
  closed when the audio source call flushSamples. A signal will be emitted
  when either of the limits are hit. Also, begin and end timestamps now are
  available.

* The Async::AudioFilter setOutputGain method now take a dB value as argument.

* Added support for the Opus audio codec.

* New class Async::Exec for executing external programs.



 1.1.1 -- 29 Jul 2013
----------------------

* Fixed some include directives for Async::CppApplication.

* The Async::TcpClient class now always do a name lookup before trying to
  connect. Previously, when the old lookup was cached, IP addresses that
  changed over time was not handled.



 1.1.0 -- 06 Jun 2013
----------------------

* New class AtTimer to set a timer that expires at the specified time of day.

* Now using clock_gettime instead of gettimeofday to get the time for timers
  since the former provides monotonically increasing time which the
  latter don't.

* Async::DnsLookup: New method resultsAreReady with which it is possible
  to check if the DNS lookup is done or if it's still pending.

* Fixed a buffer overflow bug in the AudioInterpolator.

* Async::TcpClient: Added two new constructors, one which take an IpAddress
  object instead of a host name which is good if you already have the IP
  address. The other only take an optional buffer size. The hostname or ip
  address is given later to the new connect method.

* There now is an overloaded Config::getValue function which can take a
  container, like an std::vector, to read in a number of space separated values
  from a configuration variable.



 1.0.0 -- 08 Mar 2013
-----------------------

* Moved from sigc++ version 1.2 to version 2.
  Patch contributed by Felix/WU8K.

* Now possible to bind a UDP socket to a given interface.

* New "audio device" which read and write audio from a UDP socket.
  This can for example be used to stream audio to/from GNU Radio.

* Now possible to set config variables in memory using the Config::setValue
  function. It is not possible to write the change back to the config
  file though.

* New class FileReader to read a file in non blocking mode. Contributed
  by Steve / DH1DM.



 0.18.2 -- 27 Nov 2011
-----------------------

* Bugfix in Async::AudioDeviceAlsa: There were problems when reopening
  the audio device in another mode, like when going from WR to RDWR.
  In some cases the audio output would hang.



 0.18.1 -- 05 Nov 2011
-----------------------

* Bugfix in Async::AudioDelayLine: Calling "clear" while a "mute" was in
  effect would cancel the mute.

* New methods IpAddress::isEmpty() and IpAddress::clear().

* Bugfix in the OSS code: The audio device would not open when not using stdout
  as the logging output due to an obscure bug in the OSS code. When not using
  stdout, the audio device would open with fd 0, which was interpreted as and
  error.



 0.18.0 -- 14 May 2011
-----------------------

* The Async::AudioRecorder can now auto detect the file format from the
  filename extension.

* Improved audio device handling which makes it easier to add support for
  different kinds of audio subsystems.

* Added support for the ALSA audio subsystem.

* Bugfix in AudioFifo: The clear method did not work properly. Under some
  circumstances, allSamplesFlushed was not called which caused problems
  upstream.

* Bugfix in AudioDelayLine: Mute and clear did not do the right thing
  with the buffer pointer so it didn't behave properly.

* The AudioDelayLine now fade in and out when muting and clearing to
  avoid creating pops in the audio stream.



 0.17.0 -- 26 Apr 2009
-----------------------

* The Async internal sample rate is now configurable by a compile time
  define (INTERNAL_SAMPLE_RATE in makefile.cfg).

* Added the Async::AudioStreamStateDetector contributed by Steve / DH1DM.

* Implemented an audio codec framework that is meant to be used when
  streaming audio over a network.

* Bugfixes in Async::AudioPacer: Using a prebuf size of zero millisecods
  did not work. DH1DM: Fixed a buffer calculation error. Gaps could be
  introduced in some situations.

* Moved the audio recorder class from the SvxLink server application
  to Async (Async::AudioRecorder).

* The AudioRecorder can now write WAV files.

* Bugfix in AudioFilter: Filters was not properly created under som locales,
  like german (de_DE).



 0.16.1 -- 30 Jul 2008
-----------------------

* Bugfix and rewrite of the sound card code (AudioIO and AudioDevice classes).

* Bugfix and rewrite of the Async::AudioPacer class.

* Bugfix in Async::Timer: At destruction of a timer, a check was not made
  to see if it really existed.

* Bugfix in Async::CppDnsLookupWorker: The DNS code had a bug which showed
  itself under Ubuntu. A local variable was called "h_addr" which is defined
  in netdb.h as "h_addr_list[0]".



 0.16.0 -- 18 May 2008
-----------------------

* Lots of changes to adapt everything to the audio pipe infrastructure.

* Decreased buffers to improve audio latency.

* New method: AudioSplitter::enableSink make it possible to enable/disable
  branches in the splitter.

* Cleanup: Removed obsolete files and fixed files with wrong names.

* New method AudioFifo::enableBuffering: Use this method to enable/disable
  the buffering in the fifo. When disabled, this will effectively just make
  it a passthrough.

* Now possible to open left/right stereo channels as separate mono
  channels.

* Now possible to set sample rate, block size, channels and buffer size for
  a sound card.

* Made Async::CppDnsLookupWorker thread safe.



 0.15.0 -- 02 Jan 2008
-----------------------

* Now compile under CentOS 5.0, Fedora 8, Ubuntu 7.10 and Gentoo.

* Inserting repeated audio fragments if incoming audio pase is too slow.
  Good when using two sound cards with slightly different sampling rate.

* Fixes for 64 bit platforms.



 0.14.0 -- 15 Apr 2007
-----------------------

* Async::Config: Now possible to use the "open" method more than once to
  read multiple configuration files.

* It is now possible to read the sampling rate the audio device is using
  method Async::AudioIO::sampleRate.

* It is now possible to set the gain to use on an audio stream.

* New method: TcpConnection::isConnected.

* Now using float instead of short int to represent samples. This make it
  easier to apply audio processing on them.

* Created a new audio-lib where all the audio related classes have been put.

* A lot of new audio handling classes have been added.

* Now using libsigc++ version 1.2 instead of the old and outdated 1.0.

* ASYNC_AUDIO_NOTRIGGER=1 is now the default.



 0.13.0 -- 02 Dec 2005
-----------------------

* Merged Serial::InPin and Serial::OutPin to a new typedef Serial::Pin.
  Also added PIN_NONE.

* Bugfix in Config: It was not possible to specify an empty configuration
  variable using "".

* Fixed the makefile problem where it was not possible to compile SvxLink
  when a previous "make install" had been done. It tried to link against
  the installed libraries instead of the ones just compiled.



 0.12.1 -- 09 Oct 2005
-----------------------

* Bugfix in Async::TcpClient: In some situations sockets could be leaked
  and functions could be called twice instead of once. This may have caused
  crashes.



 0.12.0 -- 14 Aug 2005
-----------------------

* Bugfixes for multi open of sound device.

* New method in AudioIO to clear all samples in the buffer.

* Bugfix: Handling flushing when already flushed correctly.

* Bugfix: CPU could go up to 100% when writing audio to the
  sound card.

* DNS lookups are now asynchronous (well, threaded anyway)
  so no more blocking DNS lookup calls.

* Start and end of sound playback is now amplitude shaped
  to not create noise at end of playback.

* Bugfix: Forgot to clean up everything when the
  Async::TcpClient::disconnect method was called.

* Added an unequality operator to the Async::IpAddress class.



 0.11.0 -- 25 Mar 2005
-----------------------

* Added some code to AsyncTcpServer to broadcast data to connected
  clients. Contribution by SM0LCB / Ulf.

* Now possible to list all tags in a config section.

* The Serial class can now handle multiple users per port.

* Bugfix: The AudioIO class did not handle mutiple users correctly.



 0.10.0 -- 26 Sep 2004
----------------------

* Now the AudioIO object is really checking for full duplex capablility.

* Bugfix: The application would crash if the AudioIO object were deleted
  and then recreated.

* New class "Serial" for serial port usage.

* Bugfix: The DnsLookup class did not delete its DnsLookupWorker object
  and other memory handling was a mess as well. Thank you "valgrind"
  for helping me find this!



 0.9.0 -- 27 May 2004
----------------------

* Separate reader and writer in the same application can now open the audio
  device at the same time. The device is automatically set to full duplex
  operation. Previously, only one AudioIO object could have the device opened
  at a time.

* Added an environment variable that make it possible to disable the use
  of the trigger functionality when opening an audio device. This was necessary
  to make Alsa OSS emulation work. Set ASYNC_AUDIO_NOTRIGGER=1 to disable the
  use of the trigger functionality.

* Decreased the audio buffers in the audio device to make audio playback
  more responsive.



 0.8.0 -- 04 Apr 2004
----------------------

* Audio handling rewritten to handle a separate reader and writer within
  the same application.

* Split the async lib into core, cpp, qt and demo parts.

* Earlier log entries for the async library can be found in ../qtel/ChangeLog.
<|MERGE_RESOLUTION|>--- conflicted
+++ resolved
@@ -29,15 +29,13 @@
 * Async::Config: Removed error message printed on open failure. Printing an
   error message must be done by the caller.
 
-<<<<<<< HEAD
 * Async::Timer: Now possible to create a timer object that is disabled from
   the beginning.
 
 * Async::Application: New function runTask which can be used to delay
   execution of a function until control is returned to the Async main loop.
-=======
+
 * New class Async::AudioGenerator that can generate sine and square waves.
->>>>>>> 2da7e358
 
 
 
