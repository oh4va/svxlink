 1.4.0 -- ?? ??? 2014
----------------------

* The PTT hardware type must now be specified using the PTT_TYPE configuration
  variable in a TX section. Specify "SerialPin" for using a pin in the serial
  port, "GPIO" to use a pin in a GPIO port. Set PTT_TYPE to "Dummy" or "NONE" to
  not use any PTT hardware at all. It is an error to not specify PTT_TYPE.

* New config variable for repeater logics: CLOSE_ON_SEL5 which make it
  possible to close the repeater using a selective calling sequence.
  Patch contributed by Adi / DL1HRC.

* Now possible to have active low functionality on the PTT pin for GPIO. This
  is configured in the same way as for serial ports, by prefixing the gpio
  pin specification with an exclamation mark (!) in the PTT_PIN config.
  Example: PTT_PIN=!gpio5

* ModuleEchoLink: It's now possible to disconnect one specific station by
  choosing from a list of callsigns. The disconnect by callsign feature
  is activated using subcommand 7 while the EchoLink module is active.
  This feature was contributed by Martin/DF1AMB.

<<<<<<< HEAD
* ModuleEchoLink: New TCL event handling function: "chat_received" which
  is called when a remote chat message is received.
=======
//* ModuleEchoLink: New TCL event handling function: "chat_received" which
//  is called when a remote chat message is received.
>>>>>>> c259585d

* ModuleEchoLink: New TCL event handling function: "squelch_open" which is
  called when the local receiver squelch open and closes. This function can be
  used to for example send a roger beep to the remote station when the squelch
  closes.
  Patch contributed by DL1HRC / Adi.

* Previously the upper threshold for the signal level reported from the noise
  signal level detector was hardcoded to 120. It can now be set using the
  configuration variable SIGLEV_BOGUS_THRESH. By default it's disabled.

* Now possible to make log entries have milliseconds in the timestamp. Use the
  code "%f" in the TIMESTAMP_FORMAT configuration variable to make that happen.

<<<<<<< HEAD
=======
* New configuration variable for SimplexLogic, MUTE_TX_ON_RX, which can be set
  to allow transmission during reception. This may be desired if the logic is
  connected to some full duplex device.

>>>>>>> c259585d


 1.3.1 -- ?? ??? 2014
----------------------

* Bugfix: Some soundcards have unexpected behaviour which caused an assertion
  failure in the Alsa code. This is now handled more gracefully.

* Bugfix: The voter may have had a race condition which caused an assertion
  failure. The code is a little bit more forgiving now.

* Bugfix: The voter could cause an assertion failure if a signal level lower
  than -100 were reported from one of the receivers.

* Bugfix: The voter had a bug which caused a crash under certain conditions.

* Bugfix in ModuleTcl example file.



 1.3.0 -- 01 Dec 2013
----------------------

* Improved support for linking logics together. It's now possible to have
  multiple links active at the same time for a logic. A link can be set to
  be default active. This mean that the link will be activated as soon as the
  application starts and also that the link can be automatically reactivated,
  after a timeout, if manually deactivated.

* Improved the logic shutdown feature. Upon shutdown, any active module is
  deactivated immediately and module activation is not allowed until
  the logic is activated again. This for example means that if the logic is
  shut down and an EchoLink connection comes in, that connection will be
  rejected. Also, no other DTMF commands than the logic activation command
  is allowed when the logic is shut down.
  The command was also renamed to ONLINE_CMD since everything became more
  logical. Calling it SHUTDOWN_CMD was a bit confusing. Should subcommand 1
  mean that the logic is shut down or brought back online?  Naming the command
  ONLINE_CMD make everything clear: 1=online, 0=offline.

* Improved QSO recorder. There now is only one configuration variable,
  QSO_RECORDER, in a logic configuration section. This configuration variable
  is used to set the DTMF command and to point out a configuration section
  where the rest of the QSO recorder configuration is specified.
  The QSO recorder can now close a recording after a configurable recording
  time and start a new one. The maximum time is specified using the MAX_TIME
  config variable. The SOFT_TIME config variable is used to specify an
  interval where the file will be closed on the first detected squelch close.
  This will give more natural cuts between recordings.
  It is now also possible to specify a maximum total size for all files in the
  recording directory. This is done using the MAX_DIRSIZE config variable.
  When the limit have been reached, the oldest file(s) will be deleted.
  The DEFAULT_ACTIVE config variable is used to set the default activation
  state of the QSO recorder. If set to 1, the recorder will be activated upon
  SvxLink startup. If the TIMEOUT variable is set, the activation state will
  return to the one set in DEFAULT_ACTIVE if manually activated/deactivated.
  If less than MIN_TIME milliseconds of audio has been recorded when a file is
  closed, the file will be deleted.
  If the node is idle for more than QSO_TIMEOUT seconds, the file will be
  closed.
  The ENCODER_CMD variable makes it possible to run an external audio
  encoder to compress the recordings.

* Added support for Squelch on GPIO. Use SQL_DET=GPIO and GPIO_SQL_PIN=gpio3
  in your config for GPIO support.
  Patch contributed by DG9OAA / Jonny.

* GPIO pins are now specified with the full name (e.g. gpio3) instead of with
  just the pin number. This enables the use of any pin naming scheme.

* Improved pre- and de-emphasis filters. They were not good at all in the
  previous relese. Now the filters should behave as expected. Also, the
  filters have been designed to be each others complement so that they will
  exactly cancel each other out.

* Now possible to specify DTMF_DEC_TYPE=NONE (or just comment it out) if no
  DTMF decoder is required for a certain receiver. Also made it possible to
  specify NONE for SEL5_DEC_TYPE to make them behave in the same way.

* Bugfix for the REPORT_CTCSS config variable. Depending on the locale
  settings (e.g. the LC_NUMERIC environment variable) the wrong CTCSS
  frequency could be announced.

* Bugfix: Setting DTMF_MUTING=0 did not remove the audio delay, which it
  should do.

* Sound clips are now included for module MetarInfo.



 1.2.0 -- 29 Jul 2013
----------------------

* Added support for EchoLink proxy.

* ModuleEchoLink: Now possible to configure multiple servers for the directory
  server. The servers will be tried in order until a working one is found.
  The SERVER config variable has been replaced by the SERVERS config variable
  which is a space separated list of servers. Host names that resolve
  to multiple IP addresses, like servers.echolink.org, will also be correctly
  handled so that each resolved IP address will be tried in order until a
  working one is found.

* Added support for PTT on GPIO. This is for example good for embedded
  systems like the Raspberry Pi where GPIO pins are readily available. Using
  GPIO will eliminate the need for a USB to serial converter.
  Patch contributed by K1FSY / David.

* ModuleEchoLink: New TCL function "is_receiving" that is called when a remote
  EchoLink transmission is started or stopped. The default implementation will
  send a beep over the local transmitter.
  Patch from DL1HRC / Adi.

* Now possible to force the transmitter off using a DTMF command. The new
  configuration variable SHUTDOWN_CMD is used in a logic configuration
  section to set the command that should be used. The node will continue
  to operate as usual with the only difference that the transmitter will
  not be turned on for any event.



 1.1.0 -- 06 Jun 2013
----------------------

* Bugfixes in APRS statistcs.

* Modified DTMF-decoder's bandwidth to be more tolerant against voice audio
  and to comply with the ITU-T Q.23 und Q.24 standards.
  Patch from Steve / DH1DM.

* ModuleParrot: A new event handler has been added which make it possible to
  play a sound, for example a roger beep, when the recorded audio has been
  played back.

* ModuleEchoLink: Added an autoconnect feature where one EchoLink ID can be
  set up for auto connection. SvxLink will try to connect whenever idle.
  Original patch by Robbie / ON4SAX and Volodymyr / UR3QJW.

* 16kHz internal sampling frequency is now the default. This will increase
  the theoretical audio bandwidth from 4kHz to 8kHz. In reality the frequency
  response starts falling off after 5.5kHz due to filtering.

* Improved pre/de-emphasis filters.

* The QSO recorder now print out when being activated and deactivated.

* ModuleEchoLink: Now possible to disable use of Speex for EchoLink. This can
  be of use when running SvxLink on a system that have a less powerful CPU.
  New config variable: USE_GSM_ONLY. Have a look at the ModuleEchoLink (5)
  manual page for more information.
  Patch from Adi / DL1HRC.

* Improved error handling when reading the SQL_DELAY, SQL_START_DELAY and
  SQL_TIMEOUT config variables.

* Bugfix: There were an audio stuttering problem at the end of the long ident
  when using 16k internal sampling rate on slower hardware. This has now
  been fixed.

* ModuleEchoLink: The language for remote announcements were always the
  default. The DEFAULT_LANG config variable were ignored. Now it is possible
  to set a DEFAULT_LANG config variable in the ModuleEchoLink.conf file which
  only affect remote announcements.

* Improved printouts so that it's easier to see which part of SvxLink (logic,
  module etc) that made the printout. Also added a printout for receiver and
  transmitter creation.

* ModuleEchoLink: Listen only was falsely indicated when the EchoLink module
  was remotely activated.

* Periodic identifications were missing now and then under some conditions.
  This should be fixed now.

* The maximum QSO limit (MAX_QSOS) did not work for outgoing connections for
  all use cases.

* Now possible to specify NONE for RX and TX in all configs. For example,
  previously it was not possible to specify NONE for uplink RX or TX in
  RemoteTrx.



 1.0.0 -- 08 Mar 2013
----------------------

* Moved from sigc++ version 1.2 to version 2.
  Patch contributed by Felix/WU8K.

* The CTCSS detector has been improved. It is now much faster and have
  a lower false trigger rate in its default configuration. The mean
  detection time is now about 200ms where it previously was about 450ms.
  Previous configurations will have to be changed to adapt to the new
  detector. Have a look in the manual page at the new configuration
  variables: CTCSS_MODE, CTCSS_OPEN_THRESH, CTCSS_CLOSE_THRESH,
  CTCSS_SNR_OFFSET, CTCSS_BPF_LOW and CTCSS_BPF_HIGH. The CTCSS_THRESH
  configuration variable is obsolete.

* Now possible to set RTS and/or DTR to a static state by configuration
  if needed. Have a look at the SERIAL_SET_PINS config variable for the
  LocalRx and LocalTx sections in the svxlink.conf.5 manual page.

* Improved the SigLevTone detector using the same techniques that was
  used to improve the CTCSS decoder.

* Now possible to block incoming Echolink connects from stations if they
  connect too often. New config variable: CHECK_NR_CONNECTS.
  Patch from Adi/DL1HRC, reworked by SM0SVX/Tobias.

* Bugfix in Metar information module: SvxLink could crash if two
  requests were made in rapid succession.

* Now possible to have personal greetings on incoming EchoLink connections,
  if desired. Some TCL coding is neccessary to enable it though.

* Improved voter implementation that can vote continously and not only at the
  start of a transmission. By default it will check the signal strength for
  all receivers once per second and switch to the strongest one if the
  difference is large enough. New config variables: REVOTE_INTERVAL,
  HYSTERESIS, SQL_CLOSE_REVOTE_DELAY, RX_SWITCH_DELAY.

* ModuleEchoLink: The text "[listen only] is now prepended to the sysop name
  if listen only mode is active.

* New feature "extended squelch hangtimne" added. It is now possible to
  configure an extended squelch hangtime that is activated when the
  signal strength fall below a given threshold.

* Now SvxLink can send APRS statistics about RX squelch open count,
  TX on count, RX squelch open time and TX on time.
  Patch from Adi / DL1HRC.



 0.13.1 -- 27 Nov 2011
-----------------------

* Bugfix in RemoteTrx: Could crash when a Net uplink was disconnected.



 0.13.0 -- 05 Nov 2011
-----------------------

* Added selective calling system Motorola QC2.

* Small bugfix in RepeaterLogic: TX down was not always correctly handled
  on interference shutdown.

* Bugfix in ModuleEchoLink: The "last disconnected station" variable was
  updated even if a connection was rejected. This affected the "connect
  to the last disconnected station" command.

* New feature: 1750Hz tone call muting. Use the 1750_MUTING configuration
  variable in a local receiver configuration section to enable this new
  feature. This feature was contributed by Adi / DL1HRC.

* FAI alerts is now taken care of in the PropagationMonitor module.
  Patch from Adi / DL1HRC.

* Improved handling of SQL_HANGTIME and SQL_DELAY when using CTCSS. Now
  the ToneDetector itself handle the delays which is much better.

* Bugfix in RemoteTrx: Groups was not properly setup so remotetrx
  could not access stuff that it should have right to do.
  Patch contributed by Eren / TA1AET.

* TEP and F2 alerts are now taken care of in the PropagationMonitor module.
  Patch from Adi / DL1HRC.

* Bugfix in the MUTE_TX_ON_RX feature in RemoteTrx. The PTT would activate
  even if muted.



 0.12.0 -- 14 May 2011
-----------------------

* Bugfix in the EchoLink module: Short callsign (<6 chars) was not handled
  correctly in the APRS code.

* Added a QSO recorder feature that can record all traffic on the channel.
  The QSO recorder can be turned on and off using a DTMF command.
  New configuration variables: QSO_RECORDER_DIR and QSO_RECORDER_CMD.

* The voice mail module now store the messages as WAV files. Old messages
  will have to be removed or converted into WAV files.
  Old filename format: YYYYMMDD_hhmmss_UUU{.subj,.mesg}
  New filename format: YYYYMMDD_hhmmss_UUU{_subj,_mesg}.wav

* Voice mail messages are now time limited to a maximum time. Default
  is 10 seconds for the subject and two minutes for the message.

* Bugfix: The SQL_TIMEOUT function did not work as expected.

* The repeater_down TCL function now have a "reason" argument that
  can be either "IDLE" or "SQL_FLAP_SUP".

* It is now possible to have a "local" subdirectory in the events.d
  directory where the TCL files in the "local" directory will override
  the TCL files in the events.d directory.

* Added a threshold to the tone detector so that it is less prone to
  trigger on silence. This was a problem when using CTCSS squelch
  on a radio operated with closed squelch.

* Implemented a signal level transmission mechanism based on multiple
  tones, one for each signal level step, in the high audio frequency
  spectrum (5.5 - 6.5kHz). This can be used for linking in remote
  receivers via RF but still measure the signal strength at the
  remote receiver site. To map the signal level to tone frequencies
  on the remote receiver side, either RemoteTrx can be used or an
  Atmel AVR ATmega8 can be used for a more compact solution. The AVR
  microcontroller solution take a signal level voltage and converts
  that to one of ten tones which should be overlayed on the link audio.
  Note: Tone transmission in RemoteTrx will only work if it has been
  compiled in 16kHz mode. This is due to the high tone frequencies used.

* New feature: Tell repeater users that are not identifying to
  identify themselvs. The time to wait for an identification, after the
  repeater has been activated, is set using the IDENT_NAG_TIMEOUT
  configuration variable. A valid identification is considered to be
  a transmission longer than the time set by the IDENT_NAG_MIN_TIME
  configuration variable. We don't know if it's really an
  identification but it's the best we can do.

* New feature: The repeater can be told to activate again if the squelch
  openes within a specified time from repeater close. Use the new
  configuration variable OPEN_ON_SQL_AFTER_RPT_CLOSE to set this up.

* The TX_CTCSS feature have now been extended so that CTCSS tone
  can be transmitted if there is incoming traffic from another
  logic core (LOGIC), a module (MODULE) or if an announcement
  is being played (ANNOUNCEMENT). Previously there were only two
  choices, to send CTCSS tone when the squelch was open
  (repeater use) or to always do it.

* Bugfix: In the previous release all sound clips were converted
  to WAV files instead of RAW files. When the EchoLink module
  announce a conference name it looks for a file called
  conf-conf_name.wav (e.g. conf-linux.wav). Previously it looked
  for a file with a ".raw" file extension.

* New module, PropagationMonitor. The propagation monitor module
  receive emails from vhfdx.net (or gooddx.net) and announce
  propagation alerts on the air using voice messages.

* New module, MetarInfo. Get METAR (weather) information from
  predefined ICAO locations and announce the information on the
  air. Usually airports give them out. Module contributed by
  DL1HRC / Adi.

* A hamming window was added to the tone detector and DTMF
  decoder to improve out-of-band audio rejection. Patch
  from DH1DM / Steve.

* Now possible to issue commands to the core and to other modules even
  when another module is active. This is achieved by prefixing the
  command with a "*". If for example the EchoLink module is active and
  you want to check if there are any voice mails available the command
  to issue could look like this: *3001#.

* The "connect by callsign" command changed from "*" to "6*".

* The help module can now accept commands when not active. It will read
  back help for the given module ID. For example the command 01# will
  play the help message for the parrot module.
  
* The parrot module can now accept commands when not active. The only
  thing it can do is to read back the entered digits. For example the
  command 1123# will make the parrot module say "one two three".

* The EchoLink module can now accept commands when not active. The only
  command supported at the moment is "2", reading back the local node ID.
  Example: 22#

* Now users can check if there are any voice mail messages
  available without first logging in. Idea from Martin Burkhardt.
  The command to use is <module id><user id> so if the module id for
  voice mail is 3 and your user id is 001, the command to check if
  there are any voice mails available is 3001#.

* The DTMF repeater module can now accept commands when not active. It
  will play back the entered digits. For example the command 4123# will
  play the 1, 2 and 3 DTMF digits.

* A macro command may now be specified without a module name. The colon
  separator is still required though. If no module name is specified, the
  command is sent in to the DTMF handler without activating a module first.

* It now is possible to include a hash mark in a macro command by
  specifying 'H' in the command string. The 'H' will be translated to a '#'
  by the command parser and not interpreted as "end of command". This can
  be of use if you for example want to transmit a DTMF # using the
  DTMF repeater module. The macro specification would look something like
  this: 10=412345H#. When macro 10 is activated the DTMF sequence 12345#
  will be transmitted.

* Now possible to link more than one logic core together. The LOGIC1 and
  LOGIC2 configuration variables have been replaced with one configuration
  variable called CONNECT_LOGICS.

* New config variable MUTE_TX_ON_RX for a NetUplink in RemoteTrx. This
  will stop the transmitter from transmitting if the squelch is open
  on the receiver.

* Support for selcall activated functions added. New config variables:
  Logic/SEL5_MACRO_RANGE, RepeaterLogic/OPEN_ON_SEL5,
  LocalRx/SEL5_TYPE and LocalRx/SEL5_DEC_TYPE. Have a look in the
  svxlink.conf (5) manual page for more details.

* New module SelCallEnc. This module is used to send selective calling
  sequences out on the frequency upon user request.

* One RemoteTrx application can now be used to run more than one remote
  transceiver. Previously two RemoteTrx instances had to be run to
  support two transceivers. This required two sound cards to be used.
  Now only one sound card can be used to support two transceivers.
  Due to this change the configuration have changed a bit. To get everything
  right, backup your old remotetrx.conf configuration file and use the
  new default configuration file to start over. Manually move configuration
  values from your old configuration file to the new file, carefully
  reading the updated manual page, remotetrx.conf (5), to get everythin
  right.

* Now possible to set a PTT hangtime for the local tx type. This can be good
  to have on a link transmitter in combination with a tone squelch. When
  the transmitter is ordered to stop transmitting, the tone is immediately
  turned off, causing the squelch to close on the other side. Since the
  transmitter keeps transmitting for a while, no squelch tail will be heard.

* The DTMF repeater module now wait until all announcements have been played
  before retransmitting the digits.

* The EchoLink module can now use the Speex audio codec on connections
  between two SvxLink nodes which improves the audio quality a lot.
  Patch contributed by Steve / DH1DM.

* Added a fallback repeater mode to the RemoteTrx which can be used
  if using it as both RX and TX for a repeater. If the network
  connection is lost to the repeater, the RemoteTrx activates a very
  basic repeater mode, essentially just connecting the RX to the TX.
  Idea and original implementation by Adi / DL1HRC.

* Bugfix: The SQL_TIMEOUT feature did not work for all squelch detector types.

* Configuration variable VOX_LIMIT has been renamed to VOX_THRESH.

* SvxLink system global configuration files are now by default stored in
  the /etc/svxlink directory.

* New directory layout for event scripts and sound clips. The main event
  scripts are now stored in /usr/share/svxlink/events.d. The sound clip
  files are now stored in /usr/share/svxlink/sounds/<langcode>. TCL
  modules have been separated from the event handlers and are now stored
  in /usr/share/svxlink/modules.d

* New configuration variable DEFAULT_LANG that points out the default
  language to use.

* All TCL-modules have been split into two parts, the module logic and
  the event handlers. This has been done to make the process of
  creating and maintaining translations easier and also to make on the
  fly language switching easier.

* The ModuleTcl API for TCL modules changed a bit so external TCL
  modules have to be adapted to the new API. There are no big changes.
  Just a number of functions that have changed their names. The names
  have been changed from my_func_name to myFuncName.

* Bugfix in ModuleEchoLink: SvxLink would crash if no stations were
  found when using the random connect feature.

* New squelch detector type: EVDEV. This squelch detector read events
  from a /dev/input/eventX device node. This can for example be of use
  if you have a USB audio device with some buttons on it. If you're in
  luck, it generates events when the buttons are pressed.

* Better error handling for the DTMF command parser. Previously if for
  example two modules were setup with the same module id, SvxLink would
  just quit with a cryptic error message.

* Now possible to reject and/or accept outgoing EchoLink connections to
  specified stations using regular expressions in the same way that incoming
  connections can be limited. New configuration variables: REJECT_OUTGOING
  and ACCEPT_OUTGOING.

* Changed the name of some configuration variables in the EchoLink module
  DROP -> DROP_INCOMING, REJECT -> REJECT_INCOMING and
  ACCEPT -> ACCET_INCOMING.

* Bugfix: Playing sound clips in the startup TCL event handler did not work.



 0.11.0 -- 26 Apr 2009
-----------------------

* The SvxLink internal sample rate is now configurable by a compile time
  define (INTERNAL_SAMPLE_RATE in makefile.cfg).

* The effects volume is now only lowered as long as there are traffic
  coming into the logic core. Previously, the volume was lowered even
  after, for example, the squelch had closed. Patch contributed by
  Steve / DH1DM.

* New DTMF decoder derived from the SpanDSP code. Contribution by
  Steve / DH1DM.

* New tone detector implementation. Contribution by Steve / DH1DM.

* Increased 1750Hz tone burst detector bandwidth from 25 to 50Hz.
  Steve / DH1DM.

* Steve also contributed a couple of other improvements, bugfixes
  and workarounds.
  
* Bugfix in CW.tcl: The CW code for 'L' was incorrectly mapped to '..-.'.

* Two new command line options added to SvxLink Server and RemoteTrx:
  --pidfile and --runasuser.

* The detection bandwidth for CTCSS repeater open have been narrowed
  down from 8 Hz to 4 Hz.

* Improved the RemoteTrx protocol: HMAC-SHA1 authentication, security
  checks and most important, audio compression. It is not compatible
  with the old protocol.
  The authentication code also require a new dependency: libgcrypt.

* Added an audio pacer for message playback so that the audio output
  fifo will not be filled up when playing messages. If it fills up,
  this will cause a delay for other audio.

* Bugfix: The repeater logic hung when using the NO_REPEAT option.

* Added a squelch timeout for receivers so that a faulty receiver cannot
  block the system indefinitly. Use the SQL_TIMEOUT configuration variable
  to set this up.

* RepeaterLogic: The reason for repeater activation is now given in the
  repeater_up event handler function. This make it possible to implement
  different behavior depending on how the repeater was activated.

* Patch from DH1DM: Supressing roger beep after periodic id:s in
  RepeaterLogic.

* Bugfix: Log lines were not flushed out to the log file immediately since
  stdout was block buffered by default. Now it's forced to line buffered
  mode instead.

* Now skipping characters we don't know how to spell in the spellWord TCL
  function.

* Bugfix: It was not possible to chain two voters together.

* Bugfix: SvxLink would hang if an audio clip was missing.

* APRS and EchoLink location info (link status page) functionality in
  ModuleEchoLink added, contributed by DH1DM/Steve and DL1HRC/Adi.
  There is a new configuration section, "LocationInfo" for this
  and a new config variable LOCATION_INFO in the ModuleEchoLink.conf
  configuration file.

* SvxLink can now read WAV files. However, only 8k sampling rate,
  mono, 16 bit signed formated files are supported.

* The config file reader did not enforce a specific file extension which
  could cause strange effects when using an editor that save backup files
  in the same directory as the config files reside. Now all, except the
  main config file, must have the extension ".conf".



 0.10.1 -- 30 Jul 2008
-----------------------

* Bugfix: Again the NO_REPEAT config variable did not work. It was
  simply ignored.

* Bugfix: The "transmit" function was never called in Logic.tcl.
  This probably caused the IDENT_ONLY_AFTER_TX feature not to work.

* Bugfix: The squelchOpen function was not called in a RepeaterLogic when
  the repeater opened if using OPEN_SQL_FLANK=OPEN.

* Added TCL functions for sending selcall sequences. Code contributed by
  Adi / DL1HRC. Have a look at SelCall.tcl for usage instructions.

* New TX type, Multi, added to support multiple transmitters for one logic.

* Now support TCL 8.5.



 0.10.0 -- 18 May 2008
-----------------------

* Bugfix: If SHORT_IDENT_INTERVAL != 0 and LONG_IDENT_INTERVAL == 0 we
  got a division by zero error.

* Bugfix: The NO_REPEAT config variable did not work as expected. Audio
  was not only being cut off from being retransmitted. No modules got
  any audio either.

* Internal audio handling rewritten. The new audio pipe infrastructure
  is now used everywhere in SvxLink.

* Bugfix in ModuleEchoLink: The DESCRIPTION config variable wasn't
  used at all so no info message was sent upon connect.

* Now mixing sound effects with "traffic audio" (received repeater
  audio, audio from modules (e.g. EchoLink) or audio from logic
  links).

* Added support for the DTMF decoder on S54S / Aleks interface board.

* Lower audio latency.

* Audio is now transported between logic links and modules.

* RepeaterLogic: Identifications are now also sent when the
  repeater is up.

* The volume of sound effects and announcements are now lowered
  when there are other traffic that should be sent out
  (received repeater audio, module audio or audio from
  logic links). There are two new configuration variables
  to control this behaviour: FX_GAIN_NORMAL and FX_GAIN_LOW.

* New configuration variable for a simplex logic: MUTE_RX_ON_TX.

* Bugfix in ModuleEchoLink: When initiating an outgoing connection it was
  possible to deactivate the EchoLink module before the connection was
  established. This could especially happen if double detecting #.

* Bugfix in ModuleEchoLink: It was not possible to establish multiple
  outgoing connections in one command. In fact, entering multiple
  stations in one command would cause a memory leak.

* Implemented remote TX. The new application "remotetrx" now handle
  both remote transmitters and receivers. The old application "remoterx"
  has been removed.

* Implemented a simple TX uplink for the remotetrx application. This
  make it possible to have remote receivers that is linked up to the
  repeater site on an RF channel.

* Now possible to use left/right stereo channels as two mono channels.
  Which channel to use is chosen by the new configuration variable
  AUDIO_CHANNEL that must be set for RX and TX configuration sections.

* Changed the name of RX config variable VOX_START_DELAY to SQL_START_DELAY.
  It is now possible to use the squelch start delay for all squelch types.

* Added support for running the sound card in either of 8, 16 or 48 kHz
  sampling rate. Even though SvxLink internally still use 8kHz sampling
  rate, it improves the audio quality some what. Especially there is a
  difference when going from 8 to 16kHz since the filters can look
  quite bad at 8kHz. Some audio boards simply work best at 48kHz.
  New configuration variable GLOBAL/CARD_SAMPLE_RATE added to set this up.

* Added a signal level based squelch type. Set SQL_DET to SIGLEV to
  use the new squelch type. Configuration variables SIGLEV_OPEN_THRESH
  and SIGLEV_CLOSE_THRESH will control at which levels the squelch will
  open and close. To use this squelch type, the signal level detector
  must have been calibrated by setting up SIGLEV_SLOPE and SIGLEV_OFFSET.
  Also, since the detector is not perfect you probably need to set
  SQL_HANGTIME to a couple of hundred milliseconds. If using a voter,
  SQL_DELAY might have to be setup to get reliable signal level readings.
  A value of 40 seem to work fine.

* Implemented an "activate module on long command" feature. For example,
  this feature can be used to automatically activate the EchoLink module
  if the user types in a command longer than, lets say, four digits. This
  make it easier for users that are not used to the SvxLink command
  structure to establish an EchoLink connection.
  New config variable: ACTIVATE_MODULE_ON_LONG_CMD.

* Macros behave a little bit different now. The macro digits are now sent
  back into the logic core, digit by digit, as though they were received
  from the DTMF decoder. This mean that all macro commands have to be
  ended with a number sign to be executed.

* New voter configuration variable BUFFER_LENGTH to set how much audio,
  in milliseconds, should be buffered during the voting delay.
  Previously, the buffer length was adjusted to compensate for the
  voting delay. This is not necessary in cases where only a short
  voting delay is used (a couple of hundred milliseconds). It just adds
  latency to the audio which is especially noticable on a repeater.



 0.9.0 -- 02 Jan 2008
----------------------

* It is now possible to spcify NONE for the PTT_PORT config variable if
  no hardware PTT is required.

* Bugfix: It was not possible to turn ID off completely. It would always
  ID at 12 AM.

* Improved the DTMF decoder. Now using a third party DTMF decoder from the
  spandsp library. This mean that SvxLink now depend on this library to
  work so it must be installed.

* Lowered the amplitude of the repeater idle sound.

* Now possible to set parameters for outgoing DTMF digits, typically sent
  using the DTMF Repeater module. New config variables in the tx section:
  DTMF_TONE_LENGTH, DTMF_TONE_SPACING, DTMF_TONE_AMP.

* Bugfix: Now suppressing first roger beep when opening repeater on squelch up.

* Bugfix: Audio is now not sent to modules and other cores when the repeater
  is down.

* Bugfix in ModuleDtmfRepeater: One of the frequencies for DTMF tone sending
  was wrong (1366Hz instead of 1336Hz).

* Bugfix in ModuleEchoLink: The config variables DROP, REJECT and ACCEPT
  was not properly initialized so that when they were not set in the
  config file, SvxLink would behave unpredictably.

* SvxLink can now use GSM encoded sound clips.

* SvxLink now also run on bigendian systems.

* Fixed some warnings that appeared with gcc 4.2.

* Now linking against libtcl8.4 instead of libtcl. That seem to be
  more standard.

* Now compile under CentOS 5.0, Fedora 8, Ubuntu 7.10 and Gentoo.



 0.8.0 -- 15 Apr 2007
----------------------

* Bugfix in ModuleEchoLink: The outgoing greeting message would be
  mixed with incoming EchoLink traffic instead of muting the EchoLink
  traffic until the greeting message had been played.

* Bugfix in ModuleEchoLink: A crash could occur if the remote station sent
  some audio directly after a local diconnect.

* ModuleEchoLink: Better handling of QSO objects that are in the DISCONNECTED
  state.

* ModuleTclVoiceMail: Voice mails are now stored in
  /var/spool/svxlink/voice_mail.

* Added a logrotate config file: /etc/logrotate.d/svxlink. It rotates the
  logfile /var/log/svxlink.

* Added a startup script /etc/init.d/svxlink that can be used to start
  the SvxLink server at boot. It also have a configuration file:
  /etc/sysconfig/svxlink.

* Now possible to point out a configuration file on the command line using
  the --config command line option.

* Now also looking for the configuration file at $HOME/.svxlink/svxlink.conf

* New configuration variable GLOBAL/CFG_DIR. It should point out a directory
  (e.g. /etc/svxlink.d) where additional configuration files can be found.
  This will make it possible for each module to have its own configuration
  file. Good for modularity and it's easier to install third party modules.

* Bugfix: The stdin file descriptor was used after it had been closed.

* Catching SIGTERM and SIGINT. A message is written to stdout/logfile.

* Implemented CTCSS tone on transmit. New configuration variables are
  Tx1/CTCSS_FQ, Tx1/CTCSS_LEVEL, SimplexLogic/TX_CTCSS and
  RepeaterLogic/TX_CTCSS.

* Now possible to set a squelch delay which can be good in some odd
  situations. Configuration variable: Rx1/SQL_DELAY.

* Improved the CTCSS squelch detector. It is now possible to have a
  setup with open squelch. It is also more resistant to QRM.
  The configuration variable CTCSS_THRESH set the squelch threshold.
  The configuration variable CTCSS_FQ now understand fractions so we
  can write "136.5" instead of the approximation "136".

* Added a signal strength detector that can be used with the voter.

* Added a de-emphasis filter on received audio. This can be good if
  you connect to the receiver via a 9k6 packet radio connector.
  The audio must then be de-emphasized to not sound "thin".
  The filter can be turned on/off by the configuration variable
  DEEMPHASIS in the receiver configuration section.

* Added a pre-emphasis filter on transmitted audio. This can be good if
  you connect to the transmitter via a 9k6 packet radio connector.
  The audio must then be pre-emphasized to not sound "thick".
  The filter can be turned on/off by the configuration variable
  PREEMPHASIS in the transmitter configuration section.

* Added DTMF muting. Use the MUTE_DTMF configuration variable in an rx
  section to enable/disable this feature.

* Added squelch tail elimination. This is good if running with open squelch.
  Use the SQL_TAIL_ELIM configuration variable in an rx section to
  enable/disable this feature.

* DTMF tone duration is now available. It is not used at the moment but it
  would make it possible to implement LiTZ or other extra functions that
  depend on DTMF tone length.

* Added a pre-amplifier in the RX frontend. This can be used as a last resort
  if enough gain can't be achieved on the analogue side.

* ModuleEchoLink: New DTMF command "2" added that will play back the local
  node ID. This is useful if you are on a trip and find a SvxLink node that
  you want to know the ID of.

* New module DtmfRepeater. This module can be used as a DTMF pass-through
  feature on a repeater logic where DTMF muting has been enabled.

* Added a peak detector in the receiver so that it is easier to adjust
  the input volume. It is enabled by setting the PEAK_METER variable in
  the receiver configuration section. Start SvxLink and open the squelch on
  the receiver so that only noise is available on the input. Adjust the input
  volume until you see messages printed about distorsion. Then lower the
  volume until there are no more messages.

* Now using libsigc++ version 1.2 instead of the old and outdated 1.0.

* Manual pages added for svxlink, remoterx, all plugins and
  configuration files.

* SvxLink now announce the current time at manual identification.

* Implemented CW sending code in the TCL event scripts. Have a look at the
  documentation in CW.tcl.

* ModuleEchoLink: New configuration variables DROP, REJECT and ACCEPT added
  to make it possible to filter on callsign which stations are allowed
  to connect.

* RepeaterLogic: New configuration variable OPEN_SQL_FLANK which can be set
  to either OPEN or CLOSE to control if the repeater should activate on
  squelch open or squelch close for OPEN_ON_SQL and OPEN_ON_CTCSS.

* ModuleEchoLink: New feature "listen only" added. Using command 51 one can
  activate a mode where SvxLink will not transmit received audio to remote
  EchoLink stations. Neither locally received nor remotely received audio
  will be sent. Deactivate using 50.

* ModuleEchoLink: New feature "random connect" added. Use 31 to connect to
  a random link or repeater. Use 32 to connect to a random conference.

* ModuleEchoLink: New feature "reconnect to last disconnected". Use command
  4 to reconnect to the station that was the last one to disconnect.

* Now possible to process received DTMF digits and commands in the logic
  core TCL event scripts. New event functions: dtmf_digit_received and
  dtmf_cmd_received.

* Added files to set full access permissions on the serial and OSS audio
  devices: /etc/udev/rules.d/10-svxlink.rules and
  /etc/security/console.perms.d/90-svxlink.perms.



 0.7.0 -- 02 Dec 2005
----------------------

* Bugfix: An uninitialized variable caused svxlink to crash. This bug
  showed itself when using the TclVoiceMail module.

* The PTT_PIN configuration variable now accept multiple pins. Also, it
  is now possible to specify reverse polarity if needed.
  Examples: RTS, DTRRTS, !DTR!RTS or even DTR!RTS.

* A timestamp is now printed infront of each row in the logfile. The format
  of the timestamp is controlled by the new configuration variable
  GLOBAL/TIMESTAMP_FORMAT. Some formats are affected by the setting of the
  LC_TIME, LC_ALL and LANG environment variables. Have a look at the manual
  page for "strftime" for how to construct the format string.
  The log file will be reopened if svxlink is sent the SIGHUP UNIX signal.
  This can be used when setting up logrotate to automatically rotate the
  SvxLink logs.

* Bugfix in ModuleParrot: The module timeout was not handled correctly.
  The timeout timer was reset at squelch open but then it started to
  count down directly instead of waiting until the squelch was closed.

* It is now possible to use DTMF * as part of a command. Previously it
  was only used for triggering an identification. The only difference should
  be that when typing * on the console it must be followed by a # for the
  identification to be executed. When * is received on the radio channel,
  the identification is executed on squelch close. No # needed here.

* ModuleEchoLink: A new "connect by call" feature has been added. This can
  be used if the node number is unknown or if you want to search for
  stations starting with a specific prefix. Callsigns are mapped to digits
  by using the following method: ABC=2, DEF=3, GHI=4, JKL=5, MNO=6, PQRS=7,
  TUV=8, WXYZ=9. The same mapping as on many phones. Letters are mapped to its
  corresponding digit. The star character is ignored and all other characters
  are mapped to digit 1.
  A searh command start with * and then the callsign code is entered. So if
  you want to connect to SM3SVX-L you should enter "*76378915#". Since the
  codes are not unique a list of search hits will be presented to the user.
  If the entered code ends with *, a wildcard search will be performed. So
  if you want to search for all stations starting with SM3 you enter
  "*763*#".

* ModuleTclVoiceMail: This module now can send an e-mail to the recepient
  when a new voice mail has arrived. The e-mail address to use is
  configured in the TclVoiceMail.conf file for each user.



 0.6.0 -- 09 Oct 2005
----------------------

* New vox configuration variable VOX_START_DELAY. Specify a time in
  milliseconds after the receiver has been unmuted until the vox starts
  to operate. In a simplex logic configuration the receiver is muted
  (internally in SvxLink) when the transmitter is activated and unmuted
  when the transmitter is turned off. The vox start delay can be used
  if the transceiver makes a noise when the PTT is released. This noise
  would otherwise trigger the vox.

* New module "Tcl" added. This module does not do anything in
  itself. It is just a wrapper that calls TCL functions on different
  events (squelch open/close, DTMF commands received etc). This makes
  it possible to write new modules in TCL which can be a little bit
  more convenient than doing it in C++ directly.

* New module "TclVoiceMail". This module is implemented using the new Tcl
  module. I wrote it to test the Tcl module. It is a quite simplistic
  voice mail system but it demonstrates what you can do with modules
  written in TCL.

* Added a template for writing modules in C++. It can be found in
  svxlink/modules/template in the source code tree.

* Removed configuration variable IDENT_INTERVAL and replaced it with
  two new variables: SHORT_IDENT_INTERVAL and LONG_IDENT_INTERVAL.
  Identification is now entirely handled in TCL.



 0.5.0 -- 14 Aug 2005
----------------------

* Added a highpass filter on the receiver side to filter out incoming
  CTCSS tones.

* The repeater logic now opens on squelch close rather than squelch
  open. This is so that the first announcement will not be missed
  by the opener.

* Added a more flexible subsystem for handling events that should
  be announced on the air (repeater_up, repeater_down, identify etc).
  Exactly what should be done when an event occurs is specified in
  a TCL script. This make the event system very flexible. It will
  be easier to adapt SvxLink to other languages where the order
  of words is not the same as in english. It would also be possible
  to use a speech synthesizer which generate the sounds on the fly.

* Now four different ways of activating the repeater is supported:
  1750 Hz tone burst, CTCSS, DTMF and squelch controlled. The three
  types are configured individually using the configuration
  variables OPEN_ON_1750, OPEN_ON_CTCSS, OPEN_ON_DTMF and
  OPEN_ON_SQL.

* A simple Voter has been added so that multiple receivers can
  be used with one logic. The voter works on a first come first
  serve basis. The receiver that signals squelch open first will
  be the receiver that is used. The other receivers are muted.

* Made some changes to the receiver config section:
    - VOX_HANGTIME renamed to SQL_HANGTIME and it now affects all squelch
      types.
    - SQL_UP_DET and SQL_DOWN_DET merged into one config variable SQL_DET.
    - Renamed SQL_PORT to SERIAL_PORT and SQL_PIN to SERIAL_PIN.
    - VOX_FILER_DEPTH is now given in milliseconds instead of in number
      of samples.

* It is now possible to link two logic cores together. This can for example
  be used to link a repeater to another repeater via a link tranceiver.
  Another use is if you have two repeater logics defined (e.g. 2m and 70cm)
  you can link those together. The link is activated/deactivated on command.

* Now possible to use the repeater controller with external repeater
  hardware that repeats the audio directly. Normally SvxLink plays back
  the audio that is sampled but by setting NO_REPEAT=1 in the configuration
  file this is prohibited.



 0.4.0 -- 25 Mar 2005
----------------------

* Bugfix: Crash when the parrot module was active and an echolink
  connection were coming in.

* Applied patch from Eric Jacobson: Only ident if the link has been
  transmitting. New config variable: IDENT_ONLY_AFTER_TX.

* Added roger beep for SimplexLogic.

* ModuleParrot: The TX hang bug might now have been fixed. I really hope so...

* ModuleEchoLink: Now not possible to initiate a connection to own node.

* ModuleEchoLink: Added a link idle timeout timer.

* ModuleEchoLink: Now reports the number of connected stations when an
  identification is manually triggered by a "*".

* Now announcing the CTCSS frequency at manual identification if
  REPORT_CTCSS is set.

* ModuleParrot bugfix: Leading zeros were skipped when reading back
  entered DTMF digits.

* ModuleEchoLink bugfix: Now and then right after a disconnection, the link
  was automagically reestablished. Incoming connections are now not allowed
  from the disconnected station for five seconds.

* Added a simple macro system to be able to assign short command strings
  to longer commands. See documentation for the MACROS section in the
  configuration file description.

* Now possible to use an external hardware squelch indicator via a
  serial port. Usable pins are CTS, DSR, DCD and RI.

* ModuleEchoLink: New command, "1", added. When giving this command,
  all connected stations callsigns will be read back.

* The Repeater logic is now nice and stable. However, there are some
  audio issues that need to be fixed. There is some noise after playing
  sound clips that is not nice to listen to. The cause for this may be
  Alsa OSS emulation problems. I'll switch to native Alsa to see if that
  might help. Also, some times (not very often) the repeated audio get
  chopped up.



 0.3.0 -- 26 Sep 2004
----------------------

* Added anti flutter to the DTMF detection code. The anti flutter code is
  activated by prefixing all DTMF commands with the "A" character. When the
  feature is activated, two or more of the same digit in a row are ignored.
  To input more than one of the same digit in a row, use the repetition
  character "B". To end the command, use the "C" character. The anti flutter
  code is only active for one command. That is, until "C" is received.
  Example: A112B3C = 1223, AC = empty command = #.

* Bugfix in the Parrot module: The module timeout timer kept running after
  the module had been manually deactivated. This caused svxlink to crash when
  the timeout occured.

* ModuleEchoLink: Added support for multiple echolink connections. Two new
  configuration variable was added to support this: MAX_CONNECTIONS and
  MAX_QSOS.

* ModuleEchoLink: Now sending an audio reject message if the connection
  was rejected.

* Added command line parsing and two command line switches. The first is the
  --daemon switch which make the SvxLink server run in the background.
  The second is --logfile which make it possible to redirect stdout and
  stderr to a file.

* ModuleEchoLink: Improved directory list handling.

* Bugfix: The TX would hang some times.

* Bugfix: Audio transmitted by modules had precendence over local messages
  which caused interrupted announcements.

* Bugfix: The TX timeout caused some problems.

* Added an option to execute DTMF commands at squelch close in addition to
  when # is pressed (XyzLogic/EXEC_CMD_ON_SQL_CLOSE). However, the DTMF
  decoder will probably have to be improved to not false trigger for this
  feature to be really useful.

* ModuleParrot: New configuration option REPEAT_DELAY that makes it possible
  to wait a while after the squelch closes before playing back the recorded
  message.



 0.2.0 -- 27 May 2004
----------------------

* A SvxLink server node can now act as a repeater system.

* Added periodic identification.

* Improved sound clips.

* Improved DTMF decoding algorithm.

* ModuleEchoLink: Now printing out incoming chat messages.

* ModuleEchoLink: Now only printing out incoming info messages if it
  differs from the last message received.

* CTCSS squelch implemented. Usage of this is recommended over using
  the vox squelch. Make sure that your receiver let the CTCSS frequencies
  through.

* Fixed the Parrot module so that the whole FIFO is played. Previously
  only 15 seconds was played.

* Now possible to set the length of the Parrot module FIFO in the config
  file. That is, it is now possible to set the maximum recording length.

* ModuleEchoLink: "Connecting to <callsign>" is now announced before
  actually connecting.



 0.1.1 -- 16 Apr 2004
----------------------

* Bugfix: Incoming connections wasn't properly taken care of in ModuleEchoLink.



 0.1.0 -- 04 Apr 2004
----------------------

* Initial revision

* New application: svxlink, a multi purpose voice services frontend.

* New module: A Help module for svxlink.

* New module: A Parrot module for svxlink that echos back everything you say.

* New module: An EchoLink module for svxlink to handle EchoLink connections.
<|MERGE_RESOLUTION|>--- conflicted
+++ resolved
@@ -20,13 +20,8 @@
   is activated using subcommand 7 while the EchoLink module is active.
   This feature was contributed by Martin/DF1AMB.
 
-<<<<<<< HEAD
-* ModuleEchoLink: New TCL event handling function: "chat_received" which
-  is called when a remote chat message is received.
-=======
 //* ModuleEchoLink: New TCL event handling function: "chat_received" which
 //  is called when a remote chat message is received.
->>>>>>> c259585d
 
 * ModuleEchoLink: New TCL event handling function: "squelch_open" which is
   called when the local receiver squelch open and closes. This function can be
@@ -41,13 +36,10 @@
 * Now possible to make log entries have milliseconds in the timestamp. Use the
   code "%f" in the TIMESTAMP_FORMAT configuration variable to make that happen.
 
-<<<<<<< HEAD
-=======
 * New configuration variable for SimplexLogic, MUTE_TX_ON_RX, which can be set
   to allow transmission during reception. This may be desired if the logic is
   connected to some full duplex device.
 
->>>>>>> c259585d
 
 
  1.3.1 -- ?? ??? 2014
