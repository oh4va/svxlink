--- conflicted
+++ resolved
@@ -140,15 +140,8 @@
      * @param	sample_rate The rate with which samples enter the detector
      * @return 	Return \em true on success, or \em false on failure
      */
-<<<<<<< HEAD
-    virtual bool initialize(Async::Config &cfg, const std::string& name);
-=======
     virtual bool initialize(Async::Config &cfg, const std::string& name,
-                            int sample_rate)
-    {
-      return true;
-    }
->>>>>>> 2811dba3
+                            int sample_rate);
     
     /**
      * @brief	Set the interval for continuous updates
