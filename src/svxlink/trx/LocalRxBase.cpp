--- conflicted
+++ resolved
@@ -110,14 +110,8 @@
  *
  ****************************************************************************/
 
-<<<<<<< HEAD
-#define DTMF_MUTING_PRE       75
 #define DTMF_MUTING_POST      200
 #define TONE_1750_MUTING_PRE  75
-=======
-#define DTMF_MUTING_POST  200
-#define TONE_1750_MUTING_PRE 75
->>>>>>> e35b0605
 #define TONE_1750_MUTING_POST 100
 
 
@@ -477,6 +471,35 @@
   squelch_det->squelchOpen.connect(mem_fun(*this, &LocalRxBase::onSquelchOpen));
   fullband_splitter->addSink(squelch_det, true);
 
+    // Set up out of band AFSK demodulator if configured
+  float voice_gain = 0.0f;
+  bool ofsk_enable;
+  if (cfg.getValue(name(), "OB_AFSK_ENABLE", ofsk_enable))
+  {
+    unsigned fc = 5500;
+    cfg.getValue(name(), "OB_AFSK_CENTER_FQ", fc);
+    unsigned shift = 170;
+    cfg.getValue(name(), "OB_AFSK_SHIFT", shift);
+    unsigned baudrate = 300;
+    cfg.getValue(name(), "OB_AFSK_BAUDRATE", baudrate);
+    voice_gain = 6.0f;
+    cfg.getValue(name(), "OB_AFSK_VOICE_GAIN", voice_gain);
+
+    AfskDemodulator *fsk_demod =
+      new AfskDemodulator(fc - shift/2, fc + shift/2, baudrate);
+    fullband_splitter->addSink(fsk_demod, true);
+    AudioSource *prev_src = fsk_demod;
+
+    Synchronizer *sync = new Synchronizer(baudrate);
+    prev_src->registerSink(sync, true);
+    prev_src = 0;
+
+    HdlcDeframer *deframer = new HdlcDeframer;
+    deframer->frameReceived.connect(
+        mem_fun(*this, &LocalRxBase::dataFrameReceived));
+    sync->bitsReceived.connect(mem_fun(deframer, &HdlcDeframer::bitsReceived));
+  }
+
     // Create a new audio splitter to handle tone detectors
   tone_dets = new AudioSplitter;
   prev_src->registerSink(tone_dets);
@@ -542,43 +565,6 @@
     voiceband_splitter->addSink(sel5_dec, true);
   }
 
-<<<<<<< HEAD
-    // Set up out of band AFSK demodulator if configured
-  float voice_gain = 0.0f;
-  bool ofsk_enable;
-  if (cfg.getValue(name(), "OB_AFSK_ENABLE", ofsk_enable))
-  {
-    unsigned fc = 5500;
-    cfg.getValue(name(), "OB_AFSK_CENTER_FQ", fc);
-    unsigned shift = 170;
-    cfg.getValue(name(), "OB_AFSK_SHIFT", shift);
-    unsigned baudrate = 300;
-    cfg.getValue(name(), "OB_AFSK_BAUDRATE", baudrate);
-    voice_gain = 6.0f;
-    cfg.getValue(name(), "OB_AFSK_VOICE_GAIN", voice_gain);
-
-    AfskDemodulator *fsk_demod =
-      new AfskDemodulator(fc - shift/2, fc + shift/2, baudrate);
-    splitter->addSink(fsk_demod, true);
-    AudioSource *prev_src = fsk_demod;
-
-    Synchronizer *sync = new Synchronizer(baudrate);
-    prev_src->registerSink(sync, true);
-    prev_src = 0;
-
-    HdlcDeframer *deframer = new HdlcDeframer;
-    deframer->frameReceived.connect(
-        mem_fun(*this, &LocalRxBase::dataFrameReceived));
-    sync->bitsReceived.connect(mem_fun(deframer, &HdlcDeframer::bitsReceived));
-  }
-
-    // Create a new audio splitter to handle tone detectors then add it to
-    // the splitter
-  tone_dets = new AudioSplitter;
-  splitter->addSink(tone_dets, true);
-  
-=======
->>>>>>> e35b0605
     // Create an audio valve to use as squelch and connect it to the splitter
   sql_valve = new AudioValve;
   sql_valve->setOpen(false);
@@ -592,15 +578,6 @@
   prev_src->registerSink(state_det, true);
   prev_src = state_det;
 
-<<<<<<< HEAD
-    // Create the highpass CTCSS filter that cuts off audio below 300Hz
-  AudioFilter *ctcss_filt = new AudioFilter("HpBu20/300");
-  ctcss_filt->setOutputGain(voice_gain);
-  prev_src->registerSink(ctcss_filt, true);
-  prev_src = ctcss_filt;
-  
-=======
->>>>>>> e35b0605
     // If we need a delay line (e.g. for DTMF muting and/or squelch tail
     // elimination), create it
   if (delay_line_len > 0)
