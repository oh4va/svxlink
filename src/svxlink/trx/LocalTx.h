/**
@file	 LocalTx.h
@brief   Implements a local transmitter
@author  Tobias Blomberg / SM0SVX
@date	 2004-03-21

This file contains a class that implements a local transmitter.

\verbatim
SvxLink - A Multi Purpose Voice Services System for Ham Radio Use
Copyright (C) 2004  Tobias Blomberg / SM0SVX

This program is free software; you can redistribute it and/or modify
it under the terms of the GNU General Public License as published by
the Free Software Foundation; either version 2 of the License, or
(at your option) any later version.

This program is distributed in the hope that it will be useful,
but WITHOUT ANY WARRANTY; without even the implied warranty of
MERCHANTABILITY or FITNESS FOR A PARTICULAR PURPOSE.  See the
GNU General Public License for more details.

You should have received a copy of the GNU General Public License
along with this program; if not, write to the Free Software
Foundation, Inc., 59 Temple Place, Suite 330, Boston, MA  02111-1307  USA
\endverbatim
*/


#ifndef LOCAL_TX_INCLUDED
#define LOCAL_TX_INCLUDED


/****************************************************************************
 *
 * System Includes
 *
 ****************************************************************************/

#include <stdint.h>
#include <vector>


/****************************************************************************
 *
 * Project Includes
 *
 ****************************************************************************/

#include <AsyncSerial.h>


/****************************************************************************
 *
 * Local Includes
 *
 ****************************************************************************/

#include "Tx.h"


/****************************************************************************
 *
 * Forward declarations
 *
 ****************************************************************************/

namespace Async
{
  class Config;
  class AudioIO;
  class Timer;
  class SigCAudioSource;
  class AudioSelector;
  class AudioSource;
  class AudioValve;
  class AudioPassthrough;
  class AudioMixer;
};

class DtmfEncoder;
class PttCtrl;
class HdlcFramer;
class AfskModulator;


/****************************************************************************
 *
 * Namespace
 *
 ****************************************************************************/

//namespace MyNameSpace
//{


/****************************************************************************
 *
 * Forward declarations of classes inside of the declared namespace
 *
 ****************************************************************************/

class SineGenerator;


/****************************************************************************
 *
 * Defines & typedefs
 *
 ****************************************************************************/



/****************************************************************************
 *
 * Exported Global Variables
 *
 ****************************************************************************/



/****************************************************************************
 *
 * Class definitions
 *
 ****************************************************************************/

/**
@brief	A class that implements a local transmitter
@author Tobias Blomberg
@date   2004-03-21

This class implements a local transmitter. A local transmitter is connected
directly to the sound card in the PC where the logic core runs.
*/
class LocalTx : public Tx
{
  public:
    /**
     * @brief 	Default constuctor
     */
    LocalTx(Async::Config& cfg, const std::string& name);
  
    /**
     * @brief 	Destructor
     */
    ~LocalTx(void);
  
    /**
     * @brief 	Initialize the transmitter object
     * @return 	Return \em true on success, or \em false on failure
     */
    bool initialize(void);
  
    /**
     * @brief 	Set the transmit control mode
     * @param 	mode The mode to use to set the transmitter on or off.
     *
     * Use this function to turn the transmitter on (TX_ON) or off (TX__OFF).
     * There is also a third mode (TX_AUTO) that will automatically turn the
     * transmitter on when there is audio to transmit.
     */
    void setTxCtrlMode(TxCtrlMode mode);
    
    /**
     * @brief 	Check if the transmitter is transmitting
     * @return	Return \em true if transmitting or else \em false
     */
    bool isTransmitting(void) const { return is_transmitting; }
    
    /**
     * @brief 	Enable/disable CTCSS on TX
     * @param 	enable	Set to \em true to enable or \em false to disable CTCSS
     */
    void enableCtcss(bool enable);
    
    /**
     * @brief 	Send a string of DTMF digits
     * @param 	digits	The digits to send
     * @param   duration The tone duration in milliseconds
     */
    void sendDtmf(const std::string& digits, unsigned duration=0);

    /**
     * @brief 	Send a data frame
     * @param 	msg The frame data
     */
    void sendData(const std::vector<uint8_t> &msg);
    
    /**
     * @brief   Set the signal level value that should be transmitted
     * @param   rx_id  The id of the RX that the signal was received on
     * @param   siglev The signal level to transmit
     *
     * This function does not set the output power of the transmitter but
     * instead sets a signal level value that is transmitted with the
     * transmission if the specific Tx object supports it. This can be used
     * on a link transmitter to transport signal level measurements to the
     * link receiver.
     */
    void setTransmittedSignalStrength(char rx_id, float siglev);
    
  private:
    std::string       	    name;
    Async::Config     	    &cfg;
    Async::AudioIO    	    *audio_io;
    bool      	      	    is_transmitting;
    Async::Serial     	    *serial;
    Async::Serial::Pin      ptt_pin1;
    bool                    ptt_pin1_rev;
    Async::Serial::Pin      ptt_pin2;
    bool                    ptt_pin2_rev;
    Async::Timer      	    *txtot;
    bool      	      	    tx_timeout_occured;
    int       	      	    tx_timeout;
    SineGenerator     	    *sine_gen;
    bool      	      	    ctcss_enable;
    Async::SigCAudioSource  *sigc_src;
    DtmfEncoder       	    *dtmf_encoder;
    Async::AudioSelector    *selector;
    Async::AudioValve 	    *dtmf_valve;
    Async::AudioMixer       *mixer;
    HdlcFramer              *hdlc_framer;
    AfskModulator           *fsk_mod;
    Async::AudioValve 	    *fsk_valve;
    Async::AudioPassthrough *input_handler;
    PttCtrl   	      	    *ptt_ctrl;
    Async::AudioValve 	    *audio_valve;
    SineGenerator           *siglev_sine_gen;
    std::vector<int>        tone_siglev_map;
    Async::Timer            *ptt_hangtimer;
<<<<<<< HEAD
    bool                    fsk_trailer_transmitted;
    char                    last_rx_id;
=======
    int                     gpio_pin;
>>>>>>> 255875e2
    
    void txTimeoutOccured(Async::Timer *t);
    int parsePttPin(const char *str, Async::Serial::Pin &pin, bool &rev);
    bool setPtt(bool tx, bool with_hangtime=false);
    bool setPins(const Async::Config &cfg, const std::string &name);
    void transmit(bool do_transmit);
    void allDtmfDigitsSent(void);
    void pttHangtimeExpired(Async::Timer *t);
    bool preTransmitterStateChange(bool do_transmit);
    void sendFskSiglev(char rxid, uint8_t siglev);
    void sendFskDtmf(const std::string &digits, unsigned duration);

};  /* class LocalTx */


//} /* namespace */

#endif /* LOCAL_TX_INCLUDED */



/*
 * This file has not been truncated
 */
<|MERGE_RESOLUTION|>--- conflicted
+++ resolved
@@ -229,12 +229,9 @@
     SineGenerator           *siglev_sine_gen;
     std::vector<int>        tone_siglev_map;
     Async::Timer            *ptt_hangtimer;
-<<<<<<< HEAD
     bool                    fsk_trailer_transmitted;
     char                    last_rx_id;
-=======
     int                     gpio_pin;
->>>>>>> 255875e2
     
     void txTimeoutOccured(Async::Timer *t);
     int parsePttPin(const char *str, Async::Serial::Pin &pin, bool &rev);
