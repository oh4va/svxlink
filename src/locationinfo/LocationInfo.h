/**
@file	 LocationInfo.h
@brief   Contains the infrastructure for APRS based EchoLink status updates
@author  Adi/DL1HRC and Steve/DH1DM
@date	 2009-03-12

\verbatim
SvxLink - A Multi Purpose Voice Services System for Ham Radio Use
Copyright (C) 2003-2009 Tobias Blomberg / SM0SVX

This program is free software; you can redistribute it and/or modify
it under the terms of the GNU General Public License as published by
the Free Software Foundation; either version 2 of the License, or
(at your option) any later version.

This program is distributed in the hope that it will be useful,
but WITHOUT ANY WARRANTY; without even the implied warranty of
MERCHANTABILITY or FITNESS FOR A PARTICULAR PURPOSE.  See the
GNU General Public License for more details.

You should have received a copy of the GNU General Public License
along with this program; if not, write to the Free Software
Foundation, Inc., 59 Temple Place, Suite 330, Boston, MA  02111-1307  USA
\endverbatim
*/


#ifndef LOCATION_INFO_INCLUDED
#define LOCATION_INFO_INCLUDED


/****************************************************************************
 *
 * System Includes
 *
 ****************************************************************************/

#include <string>
#include <vector>
#include <list>


/****************************************************************************
 *
 * Project Includes
 *
 ****************************************************************************/

#include <AsyncConfig.h>
#include <EchoLinkStationData.h>


/****************************************************************************
 *
 * Local Includes
 *
 ****************************************************************************/



/****************************************************************************
 *
 * Forward declarations
 *
 ****************************************************************************/

class AprsClient;


/****************************************************************************
 *
 * Namespace
 *
 ****************************************************************************/



/****************************************************************************
 *
 * Forward declarations of classes inside of the declared namespace
 *
 ****************************************************************************/




/****************************************************************************
 *
 * Defines & typedefs
 *
 ****************************************************************************/



/****************************************************************************
 *
 * Exported Global Types
 *
 ****************************************************************************/


/****************************************************************************
 *
 * Class definitions
 *
 ****************************************************************************/

class LocationInfo
{
  public:
    static LocationInfo* instance()
    {
       static CGuard g;
       if (!_instance)
        return NULL; // illegal pointer, if not initialized
       return _instance;
    }

    static bool has_instance()
    {
        return _instance;
    }

    struct Coordinate
    {
       explicit Coordinate(char d = 'N') : deg(0), min(0), sec(0), dir(d) {};

        unsigned int deg, min, sec;
        char dir;
    };

<<<<<<< HEAD
=======
    std::string getCallsign();

>>>>>>> c39e4033
    struct AprsStatistics
    {
      std::string logic_name;
      unsigned    rx_on_nr;
      unsigned    tx_on_nr;
      float       rx_sec;
      float       tx_sec;
      struct timeval last_rx_sec;
      struct timeval last_tx_sec;
      bool tx_on;
      bool squelch_on;

      AprsStatistics(void) : rx_on_nr(0), tx_on_nr(0), rx_sec(0), tx_sec(0),
                             tx_on(false), squelch_on(false) {}
      void reset(void)
      {
        rx_on_nr = 0;
        tx_on_nr = 0;
        rx_sec = 0;
        tx_sec = 0;
        last_tx_sec.tv_sec = 0;
        last_rx_sec.tv_sec = 0;
        last_tx_sec.tv_usec = 0;
        last_rx_sec.tv_usec = 0;
      }
    };

    typedef std::map<std::string, AprsStatistics> aprs_struct;
    aprs_struct aprs_stats;

    struct Cfg
    {
      Cfg() : interval(600000), frequency(0), power(0), tone(0), height(10),
              gain(0), beam_dir(-1), range(0), range_unit('m'), lat_pos('N'),
              lon_pos('E') {};

      unsigned int interval;
      unsigned int frequency;
      unsigned int power;
      unsigned int tone;
      unsigned int height;
      unsigned int gain;
      int          beam_dir;
      unsigned int range;
      char         range_unit;

      Coordinate  lat_pos;
      Coordinate  lon_pos;

      std::string mycall;
      std::string prefix;
      std::string path;
      std::string comment;
    };

    static bool initialize(const Async::Config &cfg, const std::string &cfg_name);

    void updateDirectoryStatus(EchoLink::StationData::Status new_status);
    void igateMessage(const std::string& info);
    void update3rdState(const std::string& call, const std::string& info);
    void updateQsoStatus(int action, const std::string& call,
                         const std::string& name,
			 std::list<std::string>& call_list);
<<<<<<< HEAD
    std::string get_callsign();

=======
    bool getTransmitting(const std::string &name);
    void setTransmitting(const std::string &name, struct timeval tv, bool state);
    void setReceiving(const std::string &name, struct timeval tv, bool state);
>>>>>>> c39e4033

    class CGuard
    {
       public:
         ~CGuard()
         {
           if(NULL != LocationInfo::_instance)
           {
              delete LocationInfo::_instance;
              LocationInfo::_instance = NULL;
           }
         }
    };
    friend class CGuard;

  private:
    static LocationInfo* _instance;
    LocationInfo() : sequence(0) {}
    LocationInfo(const LocationInfo&);
    ~LocationInfo(void) {};

    typedef std::list<AprsClient*> ClientList;

    Cfg         loc_cfg; // weshalb?
    ClientList  clients;
    int         sequence;
    Async::Timer *aprs_stats_timer;
    unsigned int sinterval;

    bool parsePosition(const Async::Config &cfg, const std::string &name);
    bool parseLatitude(Coordinate &pos, const std::string &value);
    bool parseLongitude(Coordinate &pos, const std::string &value);

    bool parseStationHW(const Async::Config &cfg, const std::string &name);
    bool parsePath(const Async::Config &cfg, const std::string &name);
    int calculateRange(const Cfg &cfg);
    bool parseAntennaHeight(Cfg &cfg, const std::string value);
    bool parseClientStr(std::string &host, int &port, const std::string &val);
    bool parseClients(const Async::Config &cfg, const std::string &name);
    void startStatisticsTimer(int interval);
    void sendAprsStatistics(Async::Timer *t);

};  /* class LocationInfo */

#endif /* LOCATION_INFO_INCLUDED */

/*
 * This file has not been truncated
 */<|MERGE_RESOLUTION|>--- conflicted
+++ resolved
@@ -129,11 +129,8 @@
         char dir;
     };
 
-<<<<<<< HEAD
-=======
     std::string getCallsign();
 
->>>>>>> c39e4033
     struct AprsStatistics
     {
       std::string logic_name;
@@ -197,14 +194,10 @@
     void updateQsoStatus(int action, const std::string& call,
                          const std::string& name,
 			 std::list<std::string>& call_list);
-<<<<<<< HEAD
-    std::string get_callsign();
-
-=======
     bool getTransmitting(const std::string &name);
     void setTransmitting(const std::string &name, struct timeval tv, bool state);
     void setReceiving(const std::string &name, struct timeval tv, bool state);
->>>>>>> c39e4033
+
 
     class CGuard
     {
